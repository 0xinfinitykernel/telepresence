package cli

import (
	"context"
	"fmt"
	"io"
	"net"
	"strings"

	"github.com/spf13/cobra"
	"google.golang.org/grpc"

	"github.com/telepresenceio/telepresence/rpc/v2/connector"
	"github.com/telepresenceio/telepresence/rpc/v2/manager"
<<<<<<< HEAD
	"github.com/telepresenceio/telepresence/v2/pkg/client/cli/cliutil"
=======
	"github.com/telepresenceio/telepresence/v2/pkg/client"
	"github.com/telepresenceio/telepresence/v2/pkg/client/cli/output"
>>>>>>> ad9ef3e1
)

func xlistCommand() *cobra.Command {
	return &cobra.Command{
		Use:  "xlist",
		Args: cobra.NoArgs,

		Short: "List all intercepts known to the Traffic Manager",
		Long: "" +
			"Unlike `telepresence list`, this also returns intercepts owned by " +
			"different users, rather than just your own intercepts.  You must have " +
			"called `telepresence connect` before calling this.",

		RunE: func(cmd *cobra.Command, _ []string) error {
			return cliutil.WithManager(cmd.Context(), func(ctx context.Context, managerClient manager.ManagerClient) error {
				watchClient, err := managerClient.WatchIntercepts(ctx, &manager.SessionInfo{})
				if err != nil {
					return err
				}
				snapshot, err := watchClient.Recv()
				if err != nil {
					return err
				}
				if err := watchClient.CloseSend(); err != nil {
					return err
				}

				for _, intercept := range snapshot.Intercepts {
					fmt.Println(DescribeIntercept(intercept, nil, true))
				}

				return nil
			})
		},
	}
}

type listInfo struct {
	onlyIntercepts    bool
	onlyAgents        bool
	onlyInterceptable bool
	debug             bool
	namespace         string
	watch             bool
}

func listCommand() *cobra.Command {
	s := &listInfo{}
	cmd := &cobra.Command{
		Use:  "list",
		Args: cobra.NoArgs,

		Short: "List current intercepts",
		RunE:  s.list,
	}
	flags := cmd.Flags()
	flags.BoolVarP(&s.onlyIntercepts, "intercepts", "i", false, "intercepts only")
	flags.BoolVarP(&s.onlyAgents, "agents", "a", false, "with installed agents only")
	flags.BoolVarP(&s.onlyInterceptable, "only-interceptable", "o", true, "interceptable workloads only")
	flags.BoolVar(&s.debug, "debug", false, "include debugging information")
	flags.StringVarP(&s.namespace, "namespace", "n", "", "If present, the namespace scope for this CLI request")
	flags.BoolVarP(&s.watch, "watch", "w", false, "watch a namespace. --agents and --intercepts are disabled if this flag is set")
	return cmd
}

// list requests a list current intercepts from the daemon
func (s *listInfo) list(cmd *cobra.Command, _ []string) error {
	stdout := cmd.OutOrStdout()
	return withConnector(cmd, true, nil, func(ctx context.Context, cs *connectorState) error {
		var filter connector.ListRequest_Filter
		switch {
		case s.onlyIntercepts:
			filter = connector.ListRequest_INTERCEPTS
		case s.onlyAgents:
			filter = connector.ListRequest_INSTALLED_AGENTS
		case s.onlyInterceptable:
			filter = connector.ListRequest_INTERCEPTABLE
		default:
			filter = connector.ListRequest_EVERYTHING
		}

		cfg := client.GetConfig(ctx)
		maxRecSize := int64(1024 * 1024 * 20) // Default to 20 Mb here. List can be quit long.
		if !cfg.Grpc.MaxReceiveSize.IsZero() {
			if mz, ok := cfg.Grpc.MaxReceiveSize.AsInt64(); ok {
				if mz > maxRecSize {
					maxRecSize = mz
				}
			}
		}

		jsonOut := output.WantsJSONOutput(cmd.Flags())
		if !s.watch {
			r, err := cs.userD.List(ctx, &connector.ListRequest{Filter: filter, Namespace: s.namespace}, grpc.MaxCallRecvMsgSize(int(maxRecSize)))
			if err != nil {
				return err
			}
			s.printList(r.Workloads, stdout, jsonOut)
			return nil
		}

		stream, err := cs.userD.WatchWorkloads(ctx, &connector.WatchWorkloadsRequest{Namespaces: []string{s.namespace}}, grpc.MaxCallRecvMsgSize(int(maxRecSize)))
		if err != nil {
			return err
		}

		ch := make(chan *connector.WorkloadInfoSnapshot)
		go func() {
			for {
				r, err := stream.Recv()
				if err != nil {
					break
				}
				ch <- r
			}
		}()

	looper:
		for {
			select {
			case r := <-ch:
				s.printList(r.Workloads, stdout, jsonOut)
			case <-ctx.Done():
				break looper
			}
		}
		return nil
	})
}

func (s *listInfo) printList(workloads []*connector.WorkloadInfo, stdout io.Writer, jsonOut bool) {
	var streamerOut output.StructuredStreamer

	if jsonOut {
		streamerOut, _ = stdout.(output.StructuredStreamer)
		if streamerOut == nil {
			panic("writer not output.StructuredStreamer")
		}
	}

	if len(workloads) == 0 {
		if jsonOut {
			streamerOut.StructuredStream([]struct{}{}, nil)
		} else {
			fmt.Fprintln(stdout, "No Workloads (Deployments, StatefulSets, or ReplicaSets)")
		}
		return
	}

	state := func(workload *connector.WorkloadInfo) string {
		if iis := workload.InterceptInfos; len(iis) > 0 {
			return DescribeIntercepts(iis, nil, s.debug)
		}
		ai := workload.AgentInfo
		if ai != nil {
			return "ready to intercept (traffic-agent already installed)"
		}
		if workload.NotInterceptableReason != "" {
			return "not interceptable (traffic-agent not installed): " + workload.NotInterceptableReason
		} else {
			return "ready to intercept (traffic-agent not yet installed)"
		}
	}

	if jsonOut {
		streamerOut.StructuredStream(workloads, nil)
	} else {
		includeNs := false
		ns := s.namespace
		for _, dep := range workloads {
			depNs := dep.Namespace
			if depNs == "" {
				// Local-only, so use namespace of first intercept
				depNs = dep.InterceptInfos[0].Spec.Namespace
			}
			if ns != "" && depNs != ns {
				includeNs = true
				break
			}
			ns = depNs
		}
		nameLen := 0
		for _, dep := range workloads {
			n := dep.Name
			if n == "" {
				// Local-only, so use name of first intercept
				n = dep.InterceptInfos[0].Spec.Name
			}
			nl := len(n)
			if includeNs {
				nl += len(dep.Namespace) + 1
			}
			if nl > nameLen {
				nameLen = nl
			}
		}
		for _, workload := range workloads {
			if workload.Name == "" {
				// Local-only, so use name of first intercept
				n := workload.InterceptInfos[0].Spec.Name
				if includeNs {
					n += "." + workload.Namespace
				}
				fmt.Fprintf(stdout, "%-*s: local-only intercept\n", nameLen, n)
			} else {
				n := workload.Name
				if includeNs {
					n += "." + workload.Namespace
				}
				fmt.Fprintf(stdout, "%-*s: %s\n", nameLen, n, state(workload))
			}
		}
	}
}

func DescribeIntercepts(iis []*manager.InterceptInfo, volumeMountsPrevented error, debug bool) string {
	sb := strings.Builder{}
	sb.WriteString("intercepted")
	for i, ii := range iis {
		if i > 0 {
			sb.WriteByte('\n')
		}
		describeIntercept(ii, volumeMountsPrevented, debug, &sb)
	}
	return sb.String()
}

func describeIntercept(ii *manager.InterceptInfo, volumeMountsPrevented error, debug bool, sb *strings.Builder) {
	type kv struct {
		Key   string
		Value string
	}

	var fields []kv

	fields = append(fields, kv{"Intercept name", ii.Spec.Name})
	fields = append(fields, kv{"State", func() string {
		msg := ""
		if ii.Disposition > manager.InterceptDispositionType_WAITING {
			msg += "error: "
		}
		msg += ii.Disposition.String()
		if ii.Message != "" {
			msg += ": " + ii.Message
		}
		return msg
	}()})
	fields = append(fields, kv{"Workload kind", ii.Spec.WorkloadKind})

	if debug {
		fields = append(fields, kv{"ID", ii.Id})
	}

	fields = append(fields, kv{"Destination",
		net.JoinHostPort(ii.Spec.TargetHost, fmt.Sprintf("%d", ii.Spec.TargetPort))})

	if ii.Spec.ServicePortIdentifier != "" {
		fields = append(fields, kv{"Service Port Identifier", ii.Spec.ServicePortIdentifier})
	}
	if debug {
		fields = append(fields, kv{"Mechanism", ii.Spec.Mechanism})
		fields = append(fields, kv{"Mechanism Args", fmt.Sprintf("%q", ii.Spec.MechanismArgs)})
		fields = append(fields, kv{"Metadata", fmt.Sprintf("%q", ii.Metadata)})
	}

	if ii.ClientMountPoint != "" {
		fields = append(fields, kv{"Volume Mount Point", ii.ClientMountPoint})
	} else if volumeMountsPrevented != nil {
		fields = append(fields, kv{"Volume Mount Error", volumeMountsPrevented.Error()})
	}
	if debug {
		fields = append(fields, kv{"Volume Mount Pod IP (for SFTP)", ii.PodIp})
		fields = append(fields, kv{"Volume Mount Pod port (for SFTP)", fmt.Sprintf("%d", ii.SftpPort)})
	}

	fields = append(fields, kv{"Intercepting", func() string {
		if ii.MechanismArgsDesc == "" {
			if len(ii.Spec.MechanismArgs) > 0 {
				return fmt.Sprintf("using mechanism=%q with args=%q", ii.Spec.Mechanism, ii.Spec.MechanismArgs)
			}
			return fmt.Sprintf("using mechanism=%q", ii.Spec.Mechanism)
		}
		return ii.MechanismArgsDesc
	}()})

	if ii.PreviewDomain != "" {
		previewURL := ii.PreviewDomain
		// Right now SystemA gives back domains with the leading "https://", but
		// let's not rely on that.
		if !strings.HasPrefix(previewURL, "https://") && !strings.HasPrefix(previewURL, "http://") {
			previewURL = "https://" + previewURL
		}
		fields = append(fields, kv{"Preview URL", previewURL})
	}
	if l5Hostname := ii.GetPreviewSpec().GetIngress().GetL5Host(); l5Hostname != "" {
		fields = append(fields, kv{"Layer 5 Hostname", l5Hostname})
	}

	klen := 0
	for _, kv := range fields {
		if len(kv.Key) > klen {
			klen = len(kv.Key)
		}
	}
	for _, kv := range fields {
		vlines := strings.Split(strings.TrimSpace(kv.Value), "\n")
		fmt.Fprintf(sb, "\n    %-*s: %s", klen, kv.Key, vlines[0])
		for _, vline := range vlines[1:] {
			sb.WriteString("\n      ")
			sb.WriteString(vline)
		}
	}
}<|MERGE_RESOLUTION|>--- conflicted
+++ resolved
@@ -12,12 +12,9 @@
 
 	"github.com/telepresenceio/telepresence/rpc/v2/connector"
 	"github.com/telepresenceio/telepresence/rpc/v2/manager"
-<<<<<<< HEAD
+	"github.com/telepresenceio/telepresence/v2/pkg/client"
 	"github.com/telepresenceio/telepresence/v2/pkg/client/cli/cliutil"
-=======
-	"github.com/telepresenceio/telepresence/v2/pkg/client"
 	"github.com/telepresenceio/telepresence/v2/pkg/client/cli/output"
->>>>>>> ad9ef3e1
 )
 
 func xlistCommand() *cobra.Command {
@@ -44,10 +41,7 @@
 				if err := watchClient.CloseSend(); err != nil {
 					return err
 				}
-
-				for _, intercept := range snapshot.Intercepts {
-					fmt.Println(DescribeIntercept(intercept, nil, true))
-				}
+				fmt.Println(DescribeIntercepts(snapshot.Intercepts, nil, true))
 
 				return nil
 			})
