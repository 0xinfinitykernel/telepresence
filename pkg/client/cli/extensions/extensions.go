--- conflicted
+++ resolved
@@ -344,12 +344,7 @@
 
 // AgentImage returns the repository/name combination that will be assigned to the container
 // image attribute.
-<<<<<<< HEAD
 func (es *CLIFlagState) AgentImage(ctx context.Context) (string, error) {
-=======
-// Deprecated: The image to  use is determined by the traffic-manager
-func (es *ExtensionsState) AgentImage(ctx context.Context) (string, error) {
->>>>>>> ad9ef3e1
 	cfg := client.GetConfig(ctx)
 	if ai := cfg.Images.AgentImage(ctx); ai != "" {
 		return fmt.Sprintf("%s/%s", cfg.Images.Registry(ctx), ai), nil
