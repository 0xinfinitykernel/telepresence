package userd

import (
	"bytes"
	"context"
	"errors"
	"fmt"
	"os"
	"sync/atomic"
	"time"

	"github.com/spf13/cobra"
	"google.golang.org/grpc/codes"
	grpcCodes "google.golang.org/grpc/codes"
	"google.golang.org/grpc/status"
	grpcStatus "google.golang.org/grpc/status"
	empty "google.golang.org/protobuf/types/known/emptypb"

	"github.com/datawire/dlib/derror"
	"github.com/datawire/dlib/dgroup"
	"github.com/datawire/dlib/dlog"
	"github.com/telepresenceio/telepresence/rpc/v2/common"
	rpc "github.com/telepresenceio/telepresence/rpc/v2/connector"
	"github.com/telepresenceio/telepresence/rpc/v2/manager"
	"github.com/telepresenceio/telepresence/rpc/v2/userdaemon"
	"github.com/telepresenceio/telepresence/v2/pkg/a8rcloud"
	"github.com/telepresenceio/telepresence/v2/pkg/client"
	"github.com/telepresenceio/telepresence/v2/pkg/client/cli"
	"github.com/telepresenceio/telepresence/v2/pkg/client/cli/cliutil"
	"github.com/telepresenceio/telepresence/v2/pkg/client/errcat"
	"github.com/telepresenceio/telepresence/v2/pkg/client/logging"
	"github.com/telepresenceio/telepresence/v2/pkg/client/scout"
	"github.com/telepresenceio/telepresence/v2/pkg/client/userd/auth"
	"github.com/telepresenceio/telepresence/v2/pkg/client/userd/trafficmgr"
)

func callRecovery(c context.Context, r any, err error) error {
	if perr := derror.PanicToError(r); perr != nil {
		dlog.Errorf(c, "%+v", perr)
		err = perr
	}
	return err
}

type reqNumberKey struct{}

func getReqNumber(ctx context.Context) int64 {
	num := ctx.Value(reqNumberKey{})
	if num == nil {
		return 0
	}
	return num.(int64)
}

func withReqNumber(ctx context.Context, num int64) context.Context {
	return context.WithValue(ctx, reqNumberKey{}, num)
}

func (s *Service) callCtx(ctx context.Context, name string) context.Context {
	num := atomic.AddInt64(&s.ucn, 1)
	ctx = withReqNumber(ctx, num)
	return dgroup.WithGoroutineName(ctx, fmt.Sprintf("/%s-%d", name, num))
}

func (s *Service) logCall(c context.Context, callName string, f func(context.Context)) {
	c = s.callCtx(c, callName)
	dlog.Debug(c, "called")
	defer dlog.Debug(c, "returned")
	f(c)
}

func (s *Service) withSession(c context.Context, callName string, f func(context.Context, trafficmgr.Session) error) (err error) {
	s.logCall(c, callName, func(_ context.Context) {
		s.sessionLock.RLock()
		defer s.sessionLock.RUnlock()
		if s.session == nil {
			err = status.Error(codes.Unavailable, "no active session")
			return
		}
		defer func() { err = callRecovery(c, recover(), err) }()
		num := getReqNumber(c)
		ctx := dgroup.WithGoroutineName(s.sessionContext, fmt.Sprintf("/%s-%d", callName, num))
		err = f(ctx, s.session)
	})
	return
}

func (s *Service) Version(_ context.Context, _ *empty.Empty) (*common.VersionInfo, error) {
	executable, err := client.Executable()
	if err != nil {
		return &common.VersionInfo{}, err
	}
	return &common.VersionInfo{
		ApiVersion: client.APIVersion,
		Version:    client.Version(),
		Executable: executable,
	}, nil
}

func (s *Service) Connect(ctx context.Context, cr *rpc.ConnectRequest) (result *rpc.ConnectInfo, err error) {
	s.logCall(ctx, "Connect", func(c context.Context) {
		select {
		case <-ctx.Done():
			err = status.Error(codes.Unavailable, ctx.Err().Error())
			return
		case s.connectRequest <- cr:
		}

		select {
		case <-ctx.Done():
			err = status.Error(codes.Unavailable, ctx.Err().Error())
		case result = <-s.connectResponse:
		}
	})
	return result, err
}

func (s *Service) Disconnect(c context.Context, _ *empty.Empty) (*empty.Empty, error) {
	s.logCall(c, "Disconnect", func(c context.Context) {
		s.cancelSession()
	})
	return &empty.Empty{}, nil
}

func (s *Service) Status(c context.Context, _ *empty.Empty) (result *rpc.ConnectInfo, err error) {
	s.logCall(c, "Status", func(c context.Context) {
		s.sessionLock.RLock()
		defer s.sessionLock.RUnlock()
		if s.session == nil {
			result = &rpc.ConnectInfo{Error: rpc.ConnectInfo_DISCONNECTED}
		} else {
			result = s.session.Status(s.sessionContext)
		}
	})
	return
}

// isMultiPortIntercept checks if the intercept is one of several active intercepts on the same workload.
// If it is, then the first returned value will be true and the second will indicate if those intercepts are
// on different services. Otherwise, this function returns false, false
func (s *service) isMultiPortIntercept(spec *manager.InterceptSpec) (multiPort, multiService bool) {
	s.sessionLock.RLock()
	defer s.sessionLock.RUnlock()
	if s.session == nil {
		return false, false
	}
	wis := s.session.InterceptsForWorkload(spec.Agent, spec.Namespace)

	// The InterceptsForWorkload will not include failing or removed intercepts so the
	// subject must be added unless it's already there.
	active := false
	for _, is := range wis {
		if is.Name == spec.Name {
			active = true
			break
		}
	}
	if !active {
		wis = append(wis, spec)
	}
	if len(wis) < 2 {
		return false, false
	}
	var suid string
	for _, is := range wis {
		if suid == "" {
			suid = is.ServiceUid
		} else if suid != is.ServiceUid {
			return true, true
		}
	}
	return true, false
}

func (s *service) scoutInterceptEntries(spec *manager.InterceptSpec, result *rpc.InterceptResult, err error) ([]scout.Entry, bool) {
	// The scout belongs to the session and can only contain session specific meta-data
	// so we don't want to use scout.SetMetadatum() here.
	entries := make([]scout.Entry, 0, 7)
	if spec != nil {
		entries = append(entries,
			scout.Entry{Key: "service_name", Value: spec.ServiceName},
			scout.Entry{Key: "service_namespace", Value: spec.Namespace},
			scout.Entry{Key: "intercept_mechanism", Value: spec.Mechanism},
			scout.Entry{Key: "intercept_mechanism_numargs", Value: len(spec.Mechanism)},
		)
		multiPort, multiService := s.isMultiPortIntercept(spec)
		if multiPort {
			entries = append(entries, scout.Entry{Key: "multi_port", Value: multiPort})
			if multiService {
				entries = append(entries, scout.Entry{Key: "multi_service", Value: multiService})
			}
		}
	}
	var msg string
	if result != nil {
		entries = append(entries, scout.Entry{Key: "workload_kind", Value: result.WorkloadKind})
		if result.ServiceProps != nil {
			entries = append(entries, scout.Entry{Key: "service_uid", Value: result.ServiceProps.ServiceUid})
		}
		if result.Error != rpc.InterceptError_UNSPECIFIED {
			msg = result.Error.String()
		}
	}
	if err != nil && msg == "" {
		msg = err.Error()
	}
	if msg != "" {
		entries = append(entries, scout.Entry{Key: "error", Value: msg})
		return entries, false
	}
	return entries, true
}

func (s *Service) CanIntercept(c context.Context, ir *rpc.CreateInterceptRequest) (result *rpc.InterceptResult, err error) {
	defer func() {
		entries, ok := s.scoutInterceptEntries(ir.GetSpec(), result, err)
		var action string
		if ok {
			action = "connector_can_intercept_success"
		} else {
			action = "connector_can_intercept_fail"
		}
		s.scout.Report(c, action, entries...)
	}()
	err = s.withSession(c, "CanIntercept", func(c context.Context, session trafficmgr.Session) error {
		_, result = session.CanIntercept(c, ir)
		if result == nil {
			result = &rpc.InterceptResult{Error: rpc.InterceptError_UNSPECIFIED}
		}
		return err
	})
	return
}

func (s *Service) CreateIntercept(c context.Context, ir *rpc.CreateInterceptRequest) (result *rpc.InterceptResult, err error) {
	defer func() {
		entries, ok := s.scoutInterceptEntries(ir.GetSpec(), result, err)
		var action string
		if ok {
			action = "connector_create_intercept_success"
		} else {
			action = "connector_create_intercept_fail"
		}
		s.scout.Report(c, action, entries...)
	}()
	err = s.withSession(c, "CreateIntercept", func(c context.Context, session trafficmgr.Session) error {
		result, err = session.AddIntercept(c, ir)
		return err
	})
	return
}

func (s *Service) CreatePoddIntercept(c context.Context, ir *rpc.CreateInterceptRequest) (result *rpc.InterceptResult, err error) {
	defer func() {
		entries, ok := scoutInterceptEntries(ir.Spec, result, err)
		var action string
		if ok {
			action = "connector_create_intercept_success"
		} else {
			action = "connector_create_intercept_fail"
		}
		s.scout.Report(c, action, entries...)
	}()
	err = s.withSession(c, "CreatePoddIntercept", func(c context.Context, session trafficmgr.Session) error {
		result, err = session.AddPoddIntercept(c, ir)
		return err
	})
	return
}

func (s *Service) RemoveIntercept(c context.Context, rr *manager.RemoveInterceptRequest2) (result *rpc.InterceptResult, err error) {
	var spec *manager.InterceptSpec
	defer func() {
		entries, ok := s.scoutInterceptEntries(spec, result, err)
		var action string
		if ok {
			action = "connector_remove_intercept_success"
		} else {
			action = "connector_remove_intercept_fail"
		}
		s.scout.Report(c, action, entries...)
	}()
	err = s.withSession(c, "RemoveIntercept", func(c context.Context, session trafficmgr.Session) error {
		result = &rpc.InterceptResult{}
		spec = session.GetInterceptSpec(rr.Name)
		if spec != nil {
			result.ServiceUid = spec.ServiceUid
			result.WorkloadKind = spec.WorkloadKind
		}
		if err := session.RemoveIntercept(c, rr.Name); err != nil {
			if grpcStatus.Code(err) == grpcCodes.NotFound {
				result.Error = rpc.InterceptError_NOT_FOUND
				result.ErrorText = rr.Name
				result.ErrorCategory = int32(errcat.User)
			} else {
				result.Error = rpc.InterceptError_TRAFFIC_MANAGER_ERROR
				result.ErrorText = err.Error()
				result.ErrorCategory = int32(errcat.Unknown)
			}
		}
		return nil
	})
	return result, err
}

<<<<<<< HEAD
func (s *Service) List(c context.Context, lr *rpc.ListRequest) (result *rpc.WorkloadInfoSnapshot, err error) {
=======
func (s *service) AddInterceptor(ctx context.Context, interceptor *rpc.Interceptor) (*empty.Empty, error) {
	return &empty.Empty{}, s.withSession(ctx, "AddInterceptor", func(_ context.Context, session trafficmgr.Session) error {
		return session.AddInterceptor(interceptor.InterceptId, int(interceptor.Pid))
	})
}

func (s *service) RemoveInterceptor(ctx context.Context, interceptor *rpc.Interceptor) (*empty.Empty, error) {
	return &empty.Empty{}, s.withSession(ctx, "RemoveInterceptor", func(_ context.Context, session trafficmgr.Session) error {
		return session.RemoveInterceptor(interceptor.InterceptId)
	})
}

func (s *service) List(c context.Context, lr *rpc.ListRequest) (result *rpc.WorkloadInfoSnapshot, err error) {
>>>>>>> ad9ef3e1
	err = s.withSession(c, "List", func(c context.Context, session trafficmgr.Session) error {
		result, err = session.WorkloadInfoSnapshot(c, []string{lr.Namespace}, lr.Filter, true)
		return err
	})
	return
}

func (s *Service) WatchWorkloads(wr *rpc.WatchWorkloadsRequest, server rpc.Connector_WatchWorkloadsServer) error {
	return s.withSession(server.Context(), "WatchWorkloads", func(c context.Context, session trafficmgr.Session) error {
		return session.WatchWorkloads(c, wr, server)
	})
}

func (s *Service) Uninstall(c context.Context, ur *rpc.UninstallRequest) (result *rpc.UninstallResult, err error) {
	err = s.withSession(c, "Uninstall", func(c context.Context, session trafficmgr.Session) error {
		result, err = session.Uninstall(c, ur)
		return err
	})
	return
}

func (s *Service) UserNotifications(_ *empty.Empty, stream rpc.Connector_UserNotificationsServer) (err error) {
	s.logCall(stream.Context(), "UserNotifications", func(c context.Context) {
		for msg := range s.userNotifications(c) {
			if err = stream.Send(&rpc.Notification{Message: msg}); err != nil {
				return
			}
		}
	})
	return nil
}

func (s *Service) Login(ctx context.Context, req *rpc.LoginRequest) (result *rpc.LoginResult, err error) {
	s.logCall(ctx, "Login", func(c context.Context) {
		defer func() {
			if err == nil && result.Code == rpc.LoginResult_NEW_LOGIN_SUCCEEDED {
				s.sessionLock.RLock()
				defer s.sessionLock.RUnlock()
				if s.session != nil {
					dlog.Debug(ctx, "Calling remain with new api key")
					err := s.session.RemainWithToken(ctx)
					if err != nil {
						dlog.Warnf(ctx, "Failed to call remain after login: %v", err)
					}
				}
			}
		}()
		if apikey := req.GetApiKey(); apikey != "" {
			var newLogin bool
			if newLogin, err = s.loginExecutor.LoginAPIKey(ctx, apikey); err != nil {
				if errors.Is(err, os.ErrPermission) {
					err = grpcStatus.Error(grpcCodes.PermissionDenied, err.Error())
				}
				return
			}
			dlog.Infof(ctx, "LoginAPIKey => %t", newLogin)
			if newLogin {
				result = &rpc.LoginResult{Code: rpc.LoginResult_NEW_LOGIN_SUCCEEDED}
			} else {
				result = &rpc.LoginResult{Code: rpc.LoginResult_OLD_LOGIN_REUSED}
			}
			return
		}

		// We should refresh here because the user is explicitly logging in so
		// even if we have cache'd user info, if they are unable to get new
		// user info, then it should trigger the login function
		if _, err := s.loginExecutor.GetUserInfo(ctx, true); err == nil {
			result = &rpc.LoginResult{Code: rpc.LoginResult_OLD_LOGIN_REUSED}
		} else if err = s.loginExecutor.Login(ctx); err == nil {
			result = &rpc.LoginResult{Code: rpc.LoginResult_NEW_LOGIN_SUCCEEDED}
		}
	})
	return result, err
}

func (s *Service) Logout(ctx context.Context, _ *empty.Empty) (result *empty.Empty, err error) {
	s.logCall(ctx, "Logout", func(c context.Context) {
		if err = s.loginExecutor.Logout(ctx); err != nil {
			if errors.Is(err, auth.ErrNotLoggedIn) {
				err = grpcStatus.Error(grpcCodes.NotFound, err.Error())
			}
		} else {
			result = &empty.Empty{}
		}
	})
	return
}

func (s *Service) GetCloudUserInfo(ctx context.Context, req *rpc.UserInfoRequest) (result *rpc.UserInfo, err error) {
	s.logCall(ctx, "GetCloudUserInfo", func(c context.Context) {
		result, err = auth.GetCloudUserInfo(ctx, s.loginExecutor, req.GetRefresh(), req.GetAutoLogin())
	})
	return
}

func (s *Service) GetCloudAPIKey(ctx context.Context, req *rpc.KeyRequest) (result *rpc.KeyData, err error) {
	s.logCall(ctx, "GetCloudAPIKey", func(c context.Context) {
		var key string
		if key, err = auth.GetCloudAPIKey(ctx, s.loginExecutor, req.GetDescription(), req.GetAutoLogin()); err == nil {
			result = &rpc.KeyData{ApiKey: key}
		}
	})
	return
}

func (s *Service) GetCloudLicense(ctx context.Context, req *rpc.LicenseRequest) (result *rpc.LicenseData, err error) {
	s.logCall(ctx, "GetCloudLicense", func(c context.Context) {
		var license, hostDomain string
		if license, hostDomain, err = s.loginExecutor.GetLicense(ctx, req.GetId()); err != nil {
			// login is required to get the license from system a so
			// we try to login before retrying the request
			if _err := s.loginExecutor.Login(ctx); _err == nil {
				license, hostDomain, err = s.loginExecutor.GetLicense(ctx, req.GetId())
			}
		}
		if err == nil {
			result = &rpc.LicenseData{License: license, HostDomain: hostDomain}
		}
	})
	return
}

func (s *Service) GetIngressInfos(c context.Context, _ *empty.Empty) (result *rpc.IngressInfos, err error) {
	err = s.withSession(c, "GetIngressInfos", func(c context.Context, session trafficmgr.Session) error {
		var iis []*manager.IngressInfo
		if iis, err = session.IngressInfos(c); err == nil {
			result = &rpc.IngressInfos{IngressInfos: iis}
		}
		return err
	})
	return
}

func (s *Service) GatherLogs(ctx context.Context, request *rpc.LogsRequest) (result *rpc.LogsResponse, err error) {
	err = s.withSession(ctx, "GatherLogs", func(c context.Context, session trafficmgr.Session) error {
		result, err = session.GatherLogs(c, request)
		return err
	})
	return
}

func (s *Service) SetLogLevel(ctx context.Context, request *manager.LogLevelRequest) (result *empty.Empty, err error) {
	s.logCall(ctx, "SetLogLevel", func(c context.Context) {
		duration := time.Duration(0)
		if request.Duration != nil {
			duration = request.Duration.AsDuration()
		}
		if err = logging.SetAndStoreTimedLevel(ctx, s.timedLogLevel, request.LogLevel, duration, s.procName); err != nil {
			err = grpcStatus.Error(grpcCodes.Internal, err.Error())
		} else {
			result = &empty.Empty{}
		}
	})
	return
}

func (s *Service) Quit(ctx context.Context, _ *empty.Empty) (*empty.Empty, error) {
	s.logCall(ctx, "Quit", func(c context.Context) {
		s.sessionLock.RLock()
		defer s.sessionLock.RUnlock()
		s.cancelSessionReadLocked()
		s.quit()
	})
	return &empty.Empty{}, nil
}

func (s *Service) ListCommands(ctx context.Context, _ *empty.Empty) (groups *rpc.CommandGroups, err error) {
	s.logCall(ctx, "ListCommands", func(ctx context.Context) {
		groups, err = cliutil.CommandsToRPC(s.getCommands()), nil
	})
	return
}

func (s *Service) RunCommand(ctx context.Context, req *rpc.RunCommandRequest) (result *rpc.RunCommandResponse, err error) {
	s.logCall(ctx, "RunCommand", func(ctx context.Context) {
		cmd := &cobra.Command{
			Use: "fauxmand",
		}
		cli.AddCommandGroups(cmd, s.getCommands())
		cmd.SetArgs(req.GetOsArgs())
		outW, errW := bytes.NewBuffer([]byte{}), bytes.NewBuffer([]byte{})
		cmd.SetOut(outW)
		cmd.SetErr(errW)
		err = cmd.ExecuteContext(ctx)
		if err != nil {
			return
		}
		result = &rpc.RunCommandResponse{
			Stdout: outW.Bytes(),
			Stderr: errW.Bytes(),
		}
	})
	return
}

func (s *service) ResolveIngressInfo(ctx context.Context, req *userdaemon.IngressInfoRequest) (resp *userdaemon.IngressInfoResponse, err error) {
	err = s.withSession(ctx, "ResolveIngressInfo", func(ctx context.Context, session trafficmgr.Session) error {
		pool := a8rcloud.GetSystemAPool[*SessionClient](ctx, a8rcloud.UserdConnName)
		systemacli, err := pool.Get(ctx)
		if err != nil {
			return err
		}
		defer func() {
			err := pool.Done(ctx)
			dlog.Warnf(ctx, "Unexpected error tearing down systema connection: %v", err)
		}()
		resp, err = systemacli.ResolveIngressInfo(ctx, req)
		return err
	})
	return
}<|MERGE_RESOLUTION|>--- conflicted
+++ resolved
@@ -138,7 +138,7 @@
 // isMultiPortIntercept checks if the intercept is one of several active intercepts on the same workload.
 // If it is, then the first returned value will be true and the second will indicate if those intercepts are
 // on different services. Otherwise, this function returns false, false
-func (s *service) isMultiPortIntercept(spec *manager.InterceptSpec) (multiPort, multiService bool) {
+func (s *Service) isMultiPortIntercept(spec *manager.InterceptSpec) (multiPort, multiService bool) {
 	s.sessionLock.RLock()
 	defer s.sessionLock.RUnlock()
 	if s.session == nil {
@@ -172,7 +172,7 @@
 	return true, false
 }
 
-func (s *service) scoutInterceptEntries(spec *manager.InterceptSpec, result *rpc.InterceptResult, err error) ([]scout.Entry, bool) {
+func (s *Service) scoutInterceptEntries(spec *manager.InterceptSpec, result *rpc.InterceptResult, err error) ([]scout.Entry, bool) {
 	// The scout belongs to the session and can only contain session specific meta-data
 	// so we don't want to use scout.SetMetadatum() here.
 	entries := make([]scout.Entry, 0, 7)
@@ -252,7 +252,7 @@
 
 func (s *Service) CreatePoddIntercept(c context.Context, ir *rpc.CreateInterceptRequest) (result *rpc.InterceptResult, err error) {
 	defer func() {
-		entries, ok := scoutInterceptEntries(ir.Spec, result, err)
+		entries, ok := s.scoutInterceptEntries(ir.Spec, result, err)
 		var action string
 		if ok {
 			action = "connector_create_intercept_success"
@@ -303,23 +303,19 @@
 	return result, err
 }
 
-<<<<<<< HEAD
-func (s *Service) List(c context.Context, lr *rpc.ListRequest) (result *rpc.WorkloadInfoSnapshot, err error) {
-=======
-func (s *service) AddInterceptor(ctx context.Context, interceptor *rpc.Interceptor) (*empty.Empty, error) {
+func (s *Service) AddInterceptor(ctx context.Context, interceptor *rpc.Interceptor) (*empty.Empty, error) {
 	return &empty.Empty{}, s.withSession(ctx, "AddInterceptor", func(_ context.Context, session trafficmgr.Session) error {
 		return session.AddInterceptor(interceptor.InterceptId, int(interceptor.Pid))
 	})
 }
 
-func (s *service) RemoveInterceptor(ctx context.Context, interceptor *rpc.Interceptor) (*empty.Empty, error) {
+func (s *Service) RemoveInterceptor(ctx context.Context, interceptor *rpc.Interceptor) (*empty.Empty, error) {
 	return &empty.Empty{}, s.withSession(ctx, "RemoveInterceptor", func(_ context.Context, session trafficmgr.Session) error {
 		return session.RemoveInterceptor(interceptor.InterceptId)
 	})
 }
 
-func (s *service) List(c context.Context, lr *rpc.ListRequest) (result *rpc.WorkloadInfoSnapshot, err error) {
->>>>>>> ad9ef3e1
+func (s *Service) List(c context.Context, lr *rpc.ListRequest) (result *rpc.WorkloadInfoSnapshot, err error) {
 	err = s.withSession(c, "List", func(c context.Context, session trafficmgr.Session) error {
 		result, err = session.WorkloadInfoSnapshot(c, []string{lr.Namespace}, lr.Filter, true)
 		return err
@@ -411,7 +407,7 @@
 
 func (s *Service) GetCloudUserInfo(ctx context.Context, req *rpc.UserInfoRequest) (result *rpc.UserInfo, err error) {
 	s.logCall(ctx, "GetCloudUserInfo", func(c context.Context) {
-		result, err = auth.GetCloudUserInfo(ctx, s.loginExecutor, req.GetRefresh(), req.GetAutoLogin())
+		result, err = cliutil.GetCloudUserInfo(ctx, req.GetAutoLogin(), req.GetRefresh())
 	})
 	return
 }
@@ -419,7 +415,7 @@
 func (s *Service) GetCloudAPIKey(ctx context.Context, req *rpc.KeyRequest) (result *rpc.KeyData, err error) {
 	s.logCall(ctx, "GetCloudAPIKey", func(c context.Context) {
 		var key string
-		if key, err = auth.GetCloudAPIKey(ctx, s.loginExecutor, req.GetDescription(), req.GetAutoLogin()); err == nil {
+		if key, err = cliutil.GetCloudAPIKey(ctx, req.GetDescription(), req.GetAutoLogin()); err == nil {
 			result = &rpc.KeyData{ApiKey: key}
 		}
 	})
@@ -516,7 +512,7 @@
 	return
 }
 
-func (s *service) ResolveIngressInfo(ctx context.Context, req *userdaemon.IngressInfoRequest) (resp *userdaemon.IngressInfoResponse, err error) {
+func (s *Service) ResolveIngressInfo(ctx context.Context, req *userdaemon.IngressInfoRequest) (resp *userdaemon.IngressInfoResponse, err error) {
 	err = s.withSession(ctx, "ResolveIngressInfo", func(ctx context.Context, session trafficmgr.Session) error {
 		pool := a8rcloud.GetSystemAPool[*SessionClient](ctx, a8rcloud.UserdConnName)
 		systemacli, err := pool.Get(ctx)
