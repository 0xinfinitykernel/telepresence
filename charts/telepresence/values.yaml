--- conflicted
+++ resolved
@@ -259,10 +259,7 @@
   podSecurityContext:
     {}
     # fsGroup: 2000
-<<<<<<< HEAD
-=======
-
->>>>>>> ad4293c8
+
   # Falls back to the root securityContext if not supplied
   securityContext:
     {}
@@ -277,7 +274,6 @@
     #   memory: 128Mi
     # requests:
     #   cpu: 100m
-<<<<<<< HEAD
     #   memory: 128Mi
 
   busybox:
@@ -288,7 +284,4 @@
   curl:
     registry: docker.io
     image: "curlimages/curl"
-    tag: latest
-=======
-    #   memory: 128Mi
->>>>>>> ad4293c8
+    tag: latest