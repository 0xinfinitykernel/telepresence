--- conflicted
+++ resolved
@@ -2,19 +2,11 @@
 name: telepresence
 description: A chart for deploying the server-side components of Telepresence
 type: application
-<<<<<<< HEAD
 version: 2.3.5
-=======
-version: 2.3.5-rc.0
->>>>>>> 844276d9
 icon: https://www.getambassador.io/images/logo.png
 
-# Note: This is the version of the Traffic Manager that will be installed by 
-# this chart. The telepresence CLI will always attempt to update the Traffic 
+# Note: This is the version of the Traffic Manager that will be installed by
+# this chart. The telepresence CLI will always attempt to update the Traffic
 # Manager if it is not the same version as the CLI so ensure you are keeping
 # these in sync.
-<<<<<<< HEAD
-appVersion: 2.3.5
-=======
-appVersion: 2.3.5-rc.0
->>>>>>> 844276d9
+appVersion: 2.3.5