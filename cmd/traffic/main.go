package main

import (
	"context"
	"fmt"
	"os"
	"path/filepath"
	"strings"

	"github.com/datawire/dlib/dlog"
	"github.com/telepresenceio/telepresence/v2/cmd/traffic/cmd/agent"
	"github.com/telepresenceio/telepresence/v2/cmd/traffic/cmd/agentinit"
	"github.com/telepresenceio/telepresence/v2/cmd/traffic/cmd/manager"
	"github.com/telepresenceio/telepresence/v2/cmd/traffic/cmd/poddaemon"
	"github.com/telepresenceio/telepresence/v2/pkg/log"
)

<<<<<<< HEAD
func main() {
	cmds := map[string]func(ctx context.Context, args ...string) error{
		"agent":      agent.Main,
		"agent-init": agentinit.Main,
		"manager":    manager.Main,
		"pod-daemon": poddaemon.Main,
=======
func doMain(fn func(ctx context.Context, args ...string) error, logLevel func(ctx context.Context) string, args ...string) {
	ctx := context.Background()
	ctx = log.MakeBaseLogger(ctx, logLevel(ctx))

	if err := fn(ctx, args...); err != nil {
		dlog.Errorf(ctx, "quit: %v", err)
		os.Exit(1)
>>>>>>> ad9ef3e1
	}

<<<<<<< HEAD
	var name string
	var args []string
	if len(os.Args) > 1 {
		name = os.Args[1]
		args = os.Args[2:]
	} else {
		argv0 := filepath.Base(os.Args[0])
		name = strings.TrimPrefix(argv0, "traffic-")
		args = os.Args[1:]
		if _, ok := cmds[name]; !ok || !strings.HasPrefix(argv0, "traffic-") {
			name = "manager"
=======
func main() {
	level := func(_ context.Context) string { return os.Getenv("LOG_LEVEL") }
	if len(os.Args) > 1 {
		switch name := os.Args[1]; name {
		case "agent":
			doMain(agent.Main, agent.GetLogLevel, os.Args[2:]...)
		case "manager":
			doMain(manager.Main, level, os.Args[2:]...)
		case "agent-init":
			doMain(agentinit.Main, level, os.Args[2:]...)
		default:
			fmt.Println("traffic: unknown command:", name)
			os.Exit(127)
>>>>>>> ad9ef3e1
		}
	}

<<<<<<< HEAD
	if cmd, cmdOK := cmds[name]; cmdOK {
		logLevel := os.Getenv("LOG_LEVEL")
		if name == "agent" {
			logLevel = agent.GetLogLevel()
		}

		ctx := log.MakeBaseLogger(context.Background(), logLevel)

		if err := cmd(ctx, args...); err != nil {
			dlog.Errorf(ctx, "quit: %v", err)
			os.Exit(1)
		}
	} else {
		fmt.Println("traffic: unknown command:", name)
		os.Exit(127)
=======
	switch name := filepath.Base(os.Args[0]); name {
	case "traffic-agent":
		doMain(agent.Main, agent.GetLogLevel, os.Args[1:]...)
	case "traffic-agent-init":
		doMain(agentinit.Main, level, os.Args[1:]...)
	case "traffic-manager":
		fallthrough
	default:
		doMain(manager.Main, level, os.Args[1:]...)
>>>>>>> ad9ef3e1
	}
}<|MERGE_RESOLUTION|>--- conflicted
+++ resolved
@@ -15,25 +15,14 @@
 	"github.com/telepresenceio/telepresence/v2/pkg/log"
 )
 
-<<<<<<< HEAD
 func main() {
 	cmds := map[string]func(ctx context.Context, args ...string) error{
 		"agent":      agent.Main,
 		"agent-init": agentinit.Main,
 		"manager":    manager.Main,
 		"pod-daemon": poddaemon.Main,
-=======
-func doMain(fn func(ctx context.Context, args ...string) error, logLevel func(ctx context.Context) string, args ...string) {
-	ctx := context.Background()
-	ctx = log.MakeBaseLogger(ctx, logLevel(ctx))
-
-	if err := fn(ctx, args...); err != nil {
-		dlog.Errorf(ctx, "quit: %v", err)
-		os.Exit(1)
->>>>>>> ad9ef3e1
 	}
 
-<<<<<<< HEAD
 	var name string
 	var args []string
 	if len(os.Args) > 1 {
@@ -45,32 +34,15 @@
 		args = os.Args[1:]
 		if _, ok := cmds[name]; !ok || !strings.HasPrefix(argv0, "traffic-") {
 			name = "manager"
-=======
-func main() {
-	level := func(_ context.Context) string { return os.Getenv("LOG_LEVEL") }
-	if len(os.Args) > 1 {
-		switch name := os.Args[1]; name {
-		case "agent":
-			doMain(agent.Main, agent.GetLogLevel, os.Args[2:]...)
-		case "manager":
-			doMain(manager.Main, level, os.Args[2:]...)
-		case "agent-init":
-			doMain(agentinit.Main, level, os.Args[2:]...)
-		default:
-			fmt.Println("traffic: unknown command:", name)
-			os.Exit(127)
->>>>>>> ad9ef3e1
 		}
 	}
 
-<<<<<<< HEAD
 	if cmd, cmdOK := cmds[name]; cmdOK {
 		logLevel := os.Getenv("LOG_LEVEL")
+		ctx := log.MakeBaseLogger(context.Background(), logLevel)
 		if name == "agent" {
-			logLevel = agent.GetLogLevel()
+			logLevel = agent.GetLogLevel(ctx)
 		}
-
-		ctx := log.MakeBaseLogger(context.Background(), logLevel)
 
 		if err := cmd(ctx, args...); err != nil {
 			dlog.Errorf(ctx, "quit: %v", err)
@@ -79,16 +51,5 @@
 	} else {
 		fmt.Println("traffic: unknown command:", name)
 		os.Exit(127)
-=======
-	switch name := filepath.Base(os.Args[0]); name {
-	case "traffic-agent":
-		doMain(agent.Main, agent.GetLogLevel, os.Args[1:]...)
-	case "traffic-agent-init":
-		doMain(agentinit.Main, level, os.Args[1:]...)
-	case "traffic-manager":
-		fallthrough
-	default:
-		doMain(manager.Main, level, os.Args[1:]...)
->>>>>>> ad9ef3e1
 	}
 }