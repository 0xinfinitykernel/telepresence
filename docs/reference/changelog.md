--- conflicted
+++ resolved
@@ -9,16 +9,13 @@
 
 Bug fixes:
 
-<<<<<<< HEAD
 * Support for Linux distributions using systemd-resolved, like Ubuntu 17.04 and Arch, now works when there is no search domain set.
   Thanks to Vladimir Pouzanov for the bug report and testing.
   ([#242](https://github.com/datawire/telepresence/issues/242))
 * Better method for bypassing DNS caching on startup, which should be more robust.
-=======
 * Instead of hardcoding /16, using a better heuristic for guessing the IP range for Services.
   Thanks to Vladimir Pouzanov for the bug report.
   ([#243](https://github.com/datawire/telepresence/issues/243))
->>>>>>> 55fd23db
 
 #### 0.61 (July 19, 2017)
 
